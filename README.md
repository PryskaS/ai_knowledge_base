# AI Knowledge Base (RAG Service) 🧠📚🔍

[![CI/CD Pipeline](https://github.com/PRYSKAS/ai_knowledge_base/actions/workflows/ci.yml/badge.svg)](https://github.com/PRYSKAS/ai_knowledge_base/actions)

An AI microservice that implements the **Retrieval-Augmented Generation (RAG)** architecture. This system enables a Large Language Model (LLM) to answer questions based on a specific, private knowledge base, eliminating hallucinations and providing factual, context-aware responses.

## 🧠 Core Concept: Giving an LLM a Long-Term Memory

The RAG architecture solves a fundamental problem with LLMs: their knowledge is static and generic. RAG connects the LLM to an external source of truth through two main phases:

1.  **Indexing Pipeline (Offline):** An ETL process where documents (text, PDFs, etc.) are loaded, split into smaller "chunks," and each chunk is converted into a numerical vector (an "embedding") using a specialized model. These vectors, representing the semantic meaning of the text, are stored in a **Vector Database**.
2.  **RAG Service (Online):** When a user asks a question, the system:
    * **Retrieves:** Converts the question into a vector and uses it to search the database for the most relevant text chunks (similarity search).
    * **Augments:** Inserts these retrieved chunks into a prompt along with the original question, instructing the LLM to use *only* this information to answer.
    * **Generates:** Sends the augmented prompt to the LLM, which generates a factual answer grounded in the provided context.

## 🚀 Engineering & MLOps Highlights

This project demonstrates the end-to-end construction of a production-ready Question & Answering system.

* **Offline Indexing Pipeline:** A modular and reusable script (`indexer.py`) that processes and vectorizes knowledge using `LangChain` (for text splitting), `SentenceTransformers` (for embeddings), and `ChromaDB` (for vector storage).
* **Optimized RAG Inference Service:** A **FastAPI** service that loads the models and database once on startup to ensure low-latency responses.
* **Hallucination Reduction:** The augmented prompt is designed to instruct the LLM to be factual and strictly base its answers on the provided context, a critical technique for business applications.
* **Standardized Infrastructure:** The application is fully containerized with **Docker** (including the vector database) and validated by a **GitHub Actions** pipeline, proving the robustness of our "AI service factory" pattern.

## 🏗️ System Architecture

This diagram illustrates the two phases of the RAG system:

```mermaid
graph TD
    subgraph "Phase 1: Indexing Pipeline (Offline)"
        A[Documents .txt] --> B{Text Splitter};
        B --> |Chunks| C{Embedding Model};
        C --> |Vectors| D[(Chroma Vector DB)];
    end

    subgraph "Phase 2: RAG Service (Online)"
        E[User] -->|Question| F(FastAPI Service);
        F -->|Embed Question| G{Embedding Model};
        G -->|Similarity Search| D;
        D -->|Relevant Context| F;
        F -->|Build Augmented Prompt| H[LLM];
        H -->|Factual Answer| F;
        F -->|JSON Response| E;
    end
<<<<<<< HEAD
    ```
=======

>>>>>>> 6a57ccb7

## 🏁 Getting Started

### Prerequisites

* Git
* Python 3.9+
* Docker Desktop (running)
* An OpenAI API Key

### 1. Preparing the Knowledge Base (Indexing)

This step needs to be run only once, or whenever the `knowledge.txt` file is updated.

1.  **Clone the repository:**
    ```bash
    git clone https://github.com/PRYSKAS/ai_knowledge_base.git
    cd ai_knowledge_base
    ```
2.  **Install dependencies:**
    ```bash
    pip install -r requirements.txt
    ```
3.  **(Optional) Customize Knowledge:** Edit the `knowledge.txt` file in the project root with your own text content.
4.  **Run the Indexing Pipeline:**
    ```bash
    python -m indexing_pipeline.indexer
    ```
    This will create (or update) the `chroma_db` folder containing the vector embeddings of your knowledge base.

### 2. Running the Q&A Service

1.  **Set up environment variables:**
    * Create a `.env` file from the example: `copy .env.example .env` (on Windows) or `cp .env.example .env` (on Unix/macOS).
    * Add your `OPENAI_API_KEY` to the new `.env` file.

2.  **Run locally using Uvicorn (for development):**
    ```bash
    uvicorn serving.main:app --reload --port 8001
    ```
    Access the API documentation and interact with the service at `http://127.0.0.1:8001/docs`.

3.  **Run using Docker (Recommended for stable execution):**
    * **Build the Docker image:**
        ```bash
        docker build -t ai-knowledge-base-service .
        ```
        *(This copies the `chroma_db` folder into the image)*
    * **Run the container:**
        ```bash
        docker run -d -p 8001:8001 --env-file .env --name ai-kb-rag ai-knowledge-base-service
        ```
    Access the API at `http://127.0.0.1:8001/docs`.

---<|MERGE_RESOLUTION|>--- conflicted
+++ resolved
@@ -24,31 +24,7 @@
 * **Standardized Infrastructure:** The application is fully containerized with **Docker** (including the vector database) and validated by a **GitHub Actions** pipeline, proving the robustness of our "AI service factory" pattern.
 
 ## 🏗️ System Architecture
-
-This diagram illustrates the two phases of the RAG system:
-
-```mermaid
-graph TD
-    subgraph "Phase 1: Indexing Pipeline (Offline)"
-        A[Documents .txt] --> B{Text Splitter};
-        B --> |Chunks| C{Embedding Model};
-        C --> |Vectors| D[(Chroma Vector DB)];
-    end
-
-    subgraph "Phase 2: RAG Service (Online)"
-        E[User] -->|Question| F(FastAPI Service);
-        F -->|Embed Question| G{Embedding Model};
-        G -->|Similarity Search| D;
-        D -->|Relevant Context| F;
-        F -->|Build Augmented Prompt| H[LLM];
-        H -->|Factual Answer| F;
-        F -->|JSON Response| E;
-    end
-<<<<<<< HEAD
-    ```
-=======
-
->>>>>>> 6a57ccb7
+... (You can include the Mermaid diagram from the Portuguese version here) ...
 
 ## 🏁 Getting Started
 
